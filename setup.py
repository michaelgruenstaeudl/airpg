import setuptools

with open("README.md", "r") as fh:
	long_description = fh.read()

setuptools.setup(
<<<<<<< HEAD
	name="airpg",
	version="1.0.4",
	author="Tilman Mehl, Michael Gruenstaeudl",
	author_email="tilmanmehl@zedat.fu-berlin.de, m.gruenstaeudl@fu-berlin.de",
=======
    name="airpg",
    version="1.0.9",
    author="Tilman Mehl, Michael Gruenstaeudl",
    author_email="tilmanmehl@zedat.fu-berlin.de, m.gruenstaeudl@fu-berlin.de",
>>>>>>> 527c30b1
    description="A package to automatically access the inverted repeats of archived plastid genomes",
    long_description=long_description,
    long_description_content_type="text/markdown",
    url='https://github.com/michaelgruenstaeudl/airpg',
<<<<<<< HEAD
    download_url='https://github.com/michaelgruenstaeudl/airpg/archive/v1.0.3.tar.gz',
=======
    #download_url='https://github.com/michaelgruenstaeudl/airpg/archive/v1.0.9.tar.gz',
>>>>>>> 527c30b1
    classifiers=[
        'Development Status :: 4 - Beta',
        'License :: OSI Approved :: GNU General Public License v3 (GPLv3)',
        "Programming Language :: Python :: 3",
        "Operating System :: POSIX",
        'Intended Audience :: Science/Research',
        'Topic :: Scientific/Engineering :: Bio-Informatics'
        ],
    python_requires='>=3.6',
    keywords='plastid genomes, inverted repeats, NCBI Nucleotide',
    license='GPLv3',
    #packages=['airpg'], # So that the subfolder 'airpg' is read immediately.
    packages = setuptools.find_packages(),
    #entry_points={
    #  "console_scripts": ["airpg-identify=airpg.scripts.airpg_identify", "airpg-analyze=aripg.scripts.airpg_analyze", "airpg-update-blocklist=airpg.scripts.airpg_update_blocklist"]
    #},
    install_requires=['biopython', 'ete3', 'entrezpy', 'pandas', 'fuzzywuzzy', 'coloredlogs', 'python-Levenshtein'],
    scripts=['airpg/scripts/airpg_identify.py', 'airpg/scripts/airpg_analyze.py', 'airpg/scripts/airpg_update_blocklist.py'],
    test_suite='setup.my_test_suite',
    include_package_data=True,
    zip_safe=False
)<|MERGE_RESOLUTION|>--- conflicted
+++ resolved
@@ -1,29 +1,18 @@
 import setuptools
 
 with open("README.md", "r") as fh:
-	long_description = fh.read()
+    long_description = fh.read()
 
 setuptools.setup(
-<<<<<<< HEAD
-	name="airpg",
-	version="1.0.4",
-	author="Tilman Mehl, Michael Gruenstaeudl",
-	author_email="tilmanmehl@zedat.fu-berlin.de, m.gruenstaeudl@fu-berlin.de",
-=======
     name="airpg",
     version="1.0.9",
     author="Tilman Mehl, Michael Gruenstaeudl",
     author_email="tilmanmehl@zedat.fu-berlin.de, m.gruenstaeudl@fu-berlin.de",
->>>>>>> 527c30b1
     description="A package to automatically access the inverted repeats of archived plastid genomes",
     long_description=long_description,
     long_description_content_type="text/markdown",
     url='https://github.com/michaelgruenstaeudl/airpg',
-<<<<<<< HEAD
-    download_url='https://github.com/michaelgruenstaeudl/airpg/archive/v1.0.3.tar.gz',
-=======
     #download_url='https://github.com/michaelgruenstaeudl/airpg/archive/v1.0.9.tar.gz',
->>>>>>> 527c30b1
     classifiers=[
         'Development Status :: 4 - Beta',
         'License :: OSI Approved :: GNU General Public License v3 (GPLv3)',
